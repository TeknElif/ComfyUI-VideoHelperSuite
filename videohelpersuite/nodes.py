--- conflicted
+++ resolved
@@ -10,11 +10,7 @@
 from PIL import Image, ExifTags
 from PIL.PngImagePlugin import PngInfo
 from pathlib import Path
-<<<<<<< HEAD
 from string import Template
-=======
-import torch
->>>>>>> cf16d462
 
 import folder_paths
 from .logger import logger
@@ -247,14 +243,11 @@
         manual_format_widgets=None,
         meta_batch=None
     ):
-<<<<<<< HEAD
 
         if isinstance(images, torch.Tensor) and images.size(0) == 0:
             return ("",)
 
-=======
         first_image = images[0]
->>>>>>> cf16d462
         # get output information
         output_dir = (
             folder_paths.get_output_directory()
@@ -374,9 +367,10 @@
                           -first_image.shape[0] % dim_alignment)
                 padding = (to_pad[0]//2, to_pad[0] - to_pad[0]//2,
                            to_pad[1]//2, to_pad[1] - to_pad[1]//2)
+                padfunc = torch.nn.ReplicationPad2d(padding)
                 def pad(image):
                     image = image.permute((2,0,1))#HWC to CHW
-                    padded = torch.nn.functional.pad(image, padding, mode='constant')
+                    padded = padfunc(image.to(dtype=torch.float32))
                     return padded.permute((1,2,0))
                 images = map(pad, images)
                 new_dims = (-first_image.shape[1] % dim_alignment + first_image.shape[1],
