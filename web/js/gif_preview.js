--- conflicted
+++ resolved
@@ -64,104 +64,6 @@
 }
 
 const CreatePreviewElement = (name, val, format) => {
-<<<<<<< HEAD
-  const [type] = format.split('/')  
-  const w = {
-      name,
-      type,
-      value: val,
-      draw: function (ctx, node, widgetWidth, widgetY, height) {
-        const [cw, ch] = this.computeSize(widgetWidth)
-        offsetDOMWidget(this, ctx, node, widgetWidth, widgetY, ch)
-      },
-      computeSize: function (_) {
-        const ratio = this.inputRatio || 1
-        const width = Math.max(220, this.parent.size[0])
-        return [width, (width / ratio + 10)]
-      },
-      onRemoved: function () {
-        if (this.inputEl) {
-          this.inputEl.remove()
-        }
-      },
-    }
-
-    w.inputEl = document.createElement(type === 'video' ? 'video' : 'img')
-    w.inputEl.src = w.value
-    w.inputEl.id = 'vhs_gif_preview';
-    if (type === 'video') {
-      w.inputEl.id = 'vhs_video_preview';
-      w.inputEl.setAttribute('type', 'video/webm');
-      w.inputEl.autoplay = true
-      w.inputEl.loop = true
-      w.inputEl.controls = false;
-    }
-    w.inputEl.onload = function () {
-      w.inputRatio = w.inputEl.naturalWidth / w.inputEl.naturalHeight
-    }
-    document.body.appendChild(w.inputEl)
-    const videoElements = document.querySelectorAll('video');
-      videoElements.forEach(video => {
-        video.currentTime = 0;
-      });
-    return w
-  }
-
-const gif_preview = {
-    name: 'VideoHelperSuite.gif_preview',
-    async beforeRegisterNodeDef(nodeType, nodeData, app) {
-        switch (nodeData.name) {
-            case 'VHS_VideoCombine':{
-              nodeType.prototype.onNodeCreated = function () {
-                this.addWidget("button", "Sync playback", null, () => {
-                  const videoElements = document.querySelectorAll('#vhs_video_preview');
-                  const gifElements = document.querySelectorAll('#vhs_gif_preview');
-                  videoElements.forEach(video => {
-                    video.currentTime = 0;
-                  });
-                  gifElements.forEach(gif => {
-                    gif.src = gif.src;
-                  });
-                });
-              }
-                const onExecuted = nodeType.prototype.onExecuted
-                nodeType.prototype.onExecuted = function (message) {
-                const prefix = 'vhs_gif_preview_'
-                const r = onExecuted ? onExecuted.apply(this, message) : undefined
-
-                if (this.widgets) {
-                    const pos = this.widgets.findIndex((w) => w.name === `${prefix}_0`)
-                    if (pos !== -1) {
-                      for (let i = pos; i < this.widgets.length; i++) {
-                        this.widgets[i].onRemoved?.()
-                    }
-                    this.widgets.length = pos
-                    }
-                    if (message?.gifs) {
-                      message.gifs.forEach((params, i) => {
-                        const previewUrl = api.apiURL(
-                          '/view?' + new URLSearchParams(params).toString()
-                        )
-                  const w = this.addCustomWidget(
-                    CreatePreviewElement(`${prefix}_${i}`, previewUrl, params.format || 'image/gif')
-                  )
-                  w.parent = this
-                  })
-                 }
-                  const onRemoved = this.onRemoved
-                  this.onRemoved = () => {
-                    cleanupNode(this)
-                    return onRemoved?.()
-                  }
-                }
-                this.setSize([this.size[0], this.computeSize([this.size[0], this.size[1]])[1]])
-                return r
-                }
-                break
-              }
-        }
-    }
-=======
 	const [type] = format.split('/')
 	const w = {
 		name,
@@ -185,13 +87,14 @@
 
 	w.inputEl = document.createElement(type === 'video' ? 'video' : 'img')
 	w.inputEl.src = w.value
-
+	w.inputEl.id = "vhs_gif_preview"
 	w.inputEl.onload = function() {
 		w.inputRatio = w.inputEl.naturalWidth / w.inputEl.naturalHeight
 
 		if (type === 'video') {
 			setTimeout(_=>{
 				w.inputEl.setAttribute('type', 'video/webm');
+				w.inputEl.id = "vhs_video_preview"
 				w.inputEl.muted = true;
 				w.inputEl.autoplay = true
 				w.inputEl.loop = true
@@ -200,10 +103,6 @@
 		}
 	}
 	document.body.appendChild(w.inputEl)
-	const videoElements = document.querySelectorAll('video');
-	videoElements.forEach(video => {
-		video.currentTime = 0;
-	});
 	return w
 }
 
@@ -212,14 +111,18 @@
 	async beforeRegisterNodeDef(nodeType, nodeData, app) {
 		switch (nodeData.name) {
 			case 'VHS_VideoCombine': {
-				nodeType.prototype.onNodeCreated = function() {
+				nodeType.prototype.onNodeCreated = function () {
 					this.addWidget("button", "Sync playback", null, () => {
-						const videoElements = document.querySelectorAll('video');
-						videoElements.forEach(video => {
-							video.currentTime = 0;
-						});
+					  const videoElements = document.querySelectorAll('#vhs_video_preview');
+					  const gifElements = document.querySelectorAll('#vhs_gif_preview');
+					  videoElements.forEach(video => {
+						video.currentTime = 0;
+					  });
+					  gifElements.forEach(gif => {
+						gif.src = gif.src;
+					  });
 					});
-				}
+				  }
 				const onExecuted = nodeType.prototype.onExecuted
 				nodeType.prototype.onExecuted = function(message) {
 					const prefix = 'vhs_gif_preview_'
@@ -323,7 +226,6 @@
 				break;
 		}
 	}
->>>>>>> f032b046
 }
 
 app.registerExtension(gif_preview)