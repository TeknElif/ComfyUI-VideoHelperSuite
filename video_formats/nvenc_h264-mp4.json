{
    "main_pass":
    [
        "-n", "-c:v", "h264_nvenc",
<<<<<<< HEAD
        "-pix_fmt", ["pix_fmt", ["yuv420p", "yuv420p10le"]]
=======
        "-pix_fmt", ["pix_fmt", ["yuv420p", "yuv420p10le", "rgba"]],
        "-vf", "scale=out_color_matrix=bt709"
>>>>>>> b34d3ba4
    ],
    "fake_trc": "bt709",
    "audio_pass": ["-c:a", "aac"],
    "bitrate": ["bitrate","INT", {"default": 10, "min": 1, "max": 999, "step": 1 }],
    "megabit": ["megabit","BOOLEAN", {"default": true}],
    "save_metadata": ["save_metadata", "BOOLEAN", {"default": true}],
    "extension": "mp4"
}<|MERGE_RESOLUTION|>--- conflicted
+++ resolved
@@ -2,12 +2,8 @@
     "main_pass":
     [
         "-n", "-c:v", "h264_nvenc",
-<<<<<<< HEAD
-        "-pix_fmt", ["pix_fmt", ["yuv420p", "yuv420p10le"]]
-=======
-        "-pix_fmt", ["pix_fmt", ["yuv420p", "yuv420p10le", "rgba"]],
+        "-pix_fmt", ["pix_fmt", ["yuv420p", "yuv420p10le"]],
         "-vf", "scale=out_color_matrix=bt709"
->>>>>>> b34d3ba4
     ],
     "fake_trc": "bt709",
     "audio_pass": ["-c:a", "aac"],
